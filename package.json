--- conflicted
+++ resolved
@@ -2,11 +2,7 @@
   "name": "swagger-client",
   "author": "Tony Tam <fehguy@gmail.com>",
   "description": "swagger.js is a javascript client for use with swaggering APIs.",
-<<<<<<< HEAD
-  "version": "2.0.49",
-=======
   "version": "2.1.0-M1",
->>>>>>> 7d5c6826
   "homepage": "http://swagger.io",
   "repository": {
     "type": "git",
@@ -14,14 +10,9 @@
   },
   "main": "lib/swagger-client.js",
   "scripts": {
-<<<<<<< HEAD
-    "build": "uglifyjs lib/swagger.js -o lib/swagger.min.js",
-    "test": "mocha"
-=======
     "build": "gulp build",
     "dev": "gulp watch",
     "test": "gulp test"
->>>>>>> 7d5c6826
   },
   "engines": {
     "node": ">= 0.6.6"
@@ -31,12 +22,6 @@
     "btoa": "1.1.1"
   },
   "devDependencies": {
-<<<<<<< HEAD
-    "mocha": "^1.21.3",
-    "unit.js": "1.1.2",
-    "should": "4.4.2",
-    "uglify-js": "1.3.x"
-=======
     "del": "^1.1.1",
     "expect": "1.4.0",
     "gulp": "^3.8.10",
@@ -51,7 +36,6 @@
     "gulp-wrap": "0.10.1",
     "mocha": "^1.21.3",
     "unit.js": "1.1.2"
->>>>>>> 7d5c6826
   },
   "license": "apache 2.0"
 }