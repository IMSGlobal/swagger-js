--- conflicted
+++ resolved
@@ -8,11 +8,7 @@
     }
   ],
   "description": "swagger-client is a javascript client for use with swaggering APIs.",
-<<<<<<< HEAD
-  "version": "2.1.11-intuit",
-=======
-  "version": "2.1.13",
->>>>>>> 4726a971
+  "version": "2.1.13-intuit",
   "homepage": "http://swagger.io",
   "repository": {
     "type": "git",
