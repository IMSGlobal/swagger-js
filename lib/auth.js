--- conflicted
+++ resolved
@@ -59,12 +59,8 @@
 
   _.each(this.authz, function (auth, authName) {
     if(applyAll || _.includes(flattenedSecurities, authName)) {
-<<<<<<< HEAD
-      status = !!auth.apply(obj) || status; // logical ORs regarding status
-=======
       var newStatus = auth.apply(obj);
       status = status && !!newStatus; // logical ORs regarding status
->>>>>>> f5d2e7e9
     }
   });
 
