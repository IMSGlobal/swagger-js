'use strict';

var SwaggerHttp = require('./http');
var _ = {
  isObject: require('lodash-compat/lang/isObject'),
<<<<<<< HEAD
  cloneDeep: require('lodash-compat/lang/cloneDeep'),
  isArray: require('lodash-compat/lang/isArray')
=======
  isArray: require('lodash-compat/lang/isArray'),
  cloneDeep: require('lodash-compat/lang/cloneDeep')
>>>>>>> f4622dd8
};


/**
 * Resolves a spec's remote references
 */
var Resolver = module.exports = function () {};

Resolver.prototype.processAllOf = function(root, name, definition, resolutionTable, unresolvedRefs, spec) {
  var i, location, property;

  definition['x-resolved-from'] = [ '#/definitions/' + name ];
  var allOf = definition.allOf;
  // the refs go first
  allOf.sort(function(a, b) {
    if(a.$ref && b.$ref) { return 0; }
    else if(a.$ref) { return -1; }
    else { return 1; }
  });
  for (i = 0; i < allOf.length; i++) {
    property = allOf[i];
    location = '/definitions/' + name + '/allOf';
    this.resolveInline(root, spec, property, resolutionTable, unresolvedRefs, location);
  }
};

Resolver.prototype.resolve = function (spec, arg1, arg2, arg3) {
  this.spec = spec;
  var root = arg1, callback = arg2, scope = arg3, opts = {}, location, i;
  if(typeof arg1 === 'function') {
    root = null;
    callback = arg1;
    scope = arg2;
  }
  var _root = root;
  this.scope = (scope || this);
  this.iteration = this.iteration || 0;

  if(this.scope.options && this.scope.options.requestInterceptor){
    opts.requestInterceptor = this.scope.options.requestInterceptor;
  }

  if(this.scope.options && this.scope.options.responseInterceptor){
    opts.responseInterceptor = this.scope.options.responseInterceptor;
  }

  var name, path, property, propertyName;
  var processedCalls = 0, resolvedRefs = {}, unresolvedRefs = {};
  var resolutionTable = []; // store objects for dereferencing

  spec.definitions = spec.definitions || {};
  // definitions
  for (name in spec.definitions) {
    var definition = spec.definitions[name];
    for (propertyName in definition.properties) {
      property = definition.properties[propertyName];
      if(_.isArray(property.allOf)) {
        this.processAllOf(root, name, property, resolutionTable, unresolvedRefs, spec);
      }
      else {
        this.resolveTo(root, property, resolutionTable, '/definitions');
      }
    }

    if(definition.allOf) {
      this.processAllOf(root, name, definition, resolutionTable, unresolvedRefs, spec);
    }
  }

  // operations
  for (name in spec.paths) {
    var method, operation, responseCode;
    path = spec.paths[name];

    for (method in path) {
      // operation reference
      if(method === '$ref') {
        // location = path[method];
        location = '/paths' + name;
        this.resolveInline(root, spec, path, resolutionTable, unresolvedRefs, location);
      }
      else {
        operation = path[method];
        var sharedParameters = path.parameters || [];
        var parameters = operation.parameters || [];

        for (i in sharedParameters) {
          var parameter = sharedParameters[i];
          parameters.unshift(parameter);
        }

        for (i in parameters) {
          var parameter = parameters[i];
          location = '/paths' + name + '/' + method + '/parameters';

          if (parameter.in === 'body' && parameter.schema) {
            if(_.isArray(parameter.schema.allOf)) {
              // move to a definition
              var modelName = 'inline_model';
              var name = modelName;
              var done = false; var counter = 0;
              while(!done) {
                if(typeof spec.definitions[name] === 'undefined') {
                  done = true;
                  break;
                }
                name = modelName + '_' + counter;
                counter ++;
              }
              spec.definitions[name] = { allOf: parameter.schema.allOf };
              delete parameter.schema.allOf;
              parameter.schema.$ref = '#/definitions/' + name;
              this.processAllOf(root, name, spec.definitions[name], resolutionTable, unresolvedRefs, spec);
            }
            else {
              this.resolveTo(root, parameter.schema, resolutionTable, location);
            }
          }

          if (parameter.$ref) {
            // parameter reference
            this.resolveInline(root, spec, parameter, resolutionTable, unresolvedRefs, parameter.$ref);
          }
        }

        for (responseCode in operation.responses) {
          var response = operation.responses[responseCode];
          location = '/paths' + name + '/' + method + '/responses/' + responseCode;

          if(_.isObject(response)) {
            if(response.$ref) {
              // response reference
              this.resolveInline(root, spec, response, resolutionTable, unresolvedRefs, location);
            }
            if (response.schema) {
              this.resolveTo(root, response.schema, resolutionTable, location);
            }
          }
        }
      }
    }
    // clear them out to avoid multiple resolutions
    path.parameters = [];
  }

  var expectedCalls = 0, toResolve = [];
  // if the root is same as obj[i].root we can resolve locally
  var all = resolutionTable;

  var parts;
  for(i = 0; i < all.length; i++) {
    var a = all[i];
    if(root === a.root) {
      if(a.resolveAs === 'ref') {
        // resolve any path walking
        var joined = ((a.root || '') + '/' + a.key).split('/');
        var normalized = [];
        var url = '';
        var k;

        if(a.key.indexOf('../') >= 0) {
          for(var j = 0; j < joined.length; j++) {
            if(joined[j] === '..') {
              normalized = normalized.slice(0, normalized.length-1);
            }
            else {
              normalized.push(joined[j]);
            }
          }
          for(k = 0; k < normalized.length; k ++) {
            if(k > 0) {
              url += '/';
            }
            url += normalized[k];
          }
          // we now have to remote resolve this because the path has changed
          a.root = url;
          toResolve.push(a);
        }
        else {
          parts = a.key.split('#');
          if(parts.length === 2) {
            if(parts[0].indexOf('http://') === 0 || parts[0].indexOf('https://') === 0) {
              a.root = parts[0];
            }
            location = parts[1].split('/');
            var r;
            var s = spec;
            for(k = 0; k < location.length; k++) {
              var part = location[k];
              if(part !== '') {
                s = s[part];
                if(typeof s !== 'undefined') {
                  r = s;
                }
                else {
                  r = null;
                  break;
                }
              }
            }
            if(r === null) {
              // must resolve this too
              toResolve.push(a);
            }
          }
        }
      }
      else {
        if (a.resolveAs === 'inline') {
          if(a.key && a.key.indexOf('#') === -1 && a.key.charAt(0) !== '/') {
            // handle relative schema
            parts = a.root.split('/');
            location = '';
            for(i = 0; i < parts.length - 1; i++) {
              location += parts[i] + '/';
            }
            location += a.key;
            a.root = location;
            a.location = '';
          }
          toResolve.push(a);
        }
      }
    }
    else {
      toResolve.push(a);
    }
  }
  expectedCalls = toResolve.length;

  // resolve anything that is local
  for(var ii = 0; ii < toResolve.length; ii++) {
    (function(item, spec, self) {
      if(item.root === null || item.root === root) {
        // local resolve
        self.resolveItem(spec, _root, resolutionTable, resolvedRefs, unresolvedRefs, item);
        processedCalls += 1;

        if(processedCalls === expectedCalls) {
          self.finish(spec, root, resolutionTable, resolvedRefs, unresolvedRefs, callback);
        }
      }
      else {
        var obj = {
          useJQuery: false,  // TODO
          url: item.root,
          method: 'get',
          headers: {
            accept: self.scope.swaggerRequestHeaders || 'application/json'
          },
          on: {
            error: function (error) {
              processedCalls += 1;
              unresolvedRefs[item.key] = {
                root: item.root,
                location: item.location
              };

              if (processedCalls === expectedCalls) {
                self.finish(spec, _root, resolutionTable, resolvedRefs, unresolvedRefs, callback);
              }
            },  // jshint ignore:line
            response: function (response) {
              var swagger = response.obj;
              self.resolveItem(swagger, item.root, resolutionTable, resolvedRefs, unresolvedRefs, item);
              processedCalls += 1;

              if (processedCalls === expectedCalls) {
                self.finish(spec, _root, resolutionTable, resolvedRefs, unresolvedRefs, callback);
              }
            }
          } // jshint ignore:line
        };

        if (scope && scope.clientAuthorizations) {
          scope.clientAuthorizations.apply(obj);
        }

        new SwaggerHttp().execute(obj, opts);
      }
    }(toResolve[ii], spec, this));
  }

  if (Object.keys(toResolve).length === 0) {
    this.finish(spec, _root, resolutionTable, resolvedRefs, unresolvedRefs, callback);
  }
};

Resolver.prototype.resolveItem = function(spec, root, resolutionTable, resolvedRefs, unresolvedRefs, item) {
  var path = item.location;
  var location = spec, parts = path.split('/');
  if(path !== '') {
    for (var j = 0; j < parts.length; j++) {
      var segment = parts[j];
      if (segment.indexOf('~1') !== -1) {
        segment = parts[j].replace(/~0/g, '~').replace(/~1/g, '/');
        if (segment.charAt(0) !== '/') {
          segment = '/' + segment;
        }
      }
      if (typeof location === 'undefined' || location === null) {
        break;
      }
      if (segment === '' && j === (parts.length - 1) && parts.length > 1) {
        location = null;
        break;
      }
      if (segment.length > 0) {
        location = location[segment];
      }
    }
  }
  var resolved = item.key;
  parts = item.key.split('/');
  var resolvedName = parts[parts.length-1];

  if(resolvedName.indexOf('#') >= 0) {
    resolvedName = resolvedName.split('#')[1];
  }

  if (location !== null && typeof location !== 'undefined') {
    resolvedRefs[resolved] = {
      name: resolvedName,
      obj: location,
      key: item.key,
      root: item.root
    };
  } else {
    unresolvedRefs[resolved] = {
      root: item.root,
      location: item.location
    };
  }
};

Resolver.prototype.finish = function (spec, root, resolutionTable, resolvedRefs, unresolvedRefs, callback) {
  // walk resolution table and replace with resolved refs
  var ref;
  for (ref in resolutionTable) {
    var item = resolutionTable[ref];

    var key = item.key;
    var resolvedTo = resolvedRefs[key];
    if (resolvedTo) {
      spec.definitions = spec.definitions || {};
      if (item.resolveAs === 'ref') {
        for (key in resolvedTo.obj) {
          var abs = this.retainRoot(resolvedTo.obj[key], item.root);
        }
        spec.definitions[resolvedTo.name] = resolvedTo.obj;
        item.obj.$ref = '#/definitions/' + resolvedTo.name;
      } else if (item.resolveAs === 'inline') {
        var targetObj = item.obj;
        targetObj['x-resolved-from'] = [ item.key ];
        delete targetObj.$ref;

        for (key in resolvedTo.obj) {
          var abs = this.retainRoot(resolvedTo.obj[key], item.root);
          targetObj[key] = abs;
        }
      }
    }
  }
  var existingUnresolved = this.countUnresolvedRefs(spec);

  if(existingUnresolved === 0 || this.iteration > 5) {
    this.resolveAllOf(spec.definitions);
    callback.call(this.scope, spec, unresolvedRefs);
  }
  else {
    this.iteration += 1;
    this.resolve(spec, root, callback, this.scope);
  }
};

Resolver.prototype.countUnresolvedRefs = function(spec) {
  var i;
  var refs = this.getRefs(spec);
  var keys = [];
  var unresolvedKeys = [];
  for(i in refs) {
    if(i.indexOf('#') === 0) {
      keys.push(i.substring(1));
    }
    else {
      unresolvedKeys.push(i);
    }
  }

  // verify possible keys
  for (i = 0; i < keys.length; i++) {
    var part = keys[i];
    var parts = part.split('/');
    var obj = spec;

    for (var k = 0; k < parts.length; k++) {
      var key = parts[k];
      if(key !== '') {
        obj = obj[key];
        if(typeof obj === 'undefined') {
          unresolvedKeys.push(part);
          break;
        }
      }
    }
  }
  return unresolvedKeys.length;
};

Resolver.prototype.getRefs = function(spec, obj) {
  obj = obj || spec;
  var output = {};
  for(var key in obj) {
    if (!obj.hasOwnProperty(key)) {
      continue;
    }
    var item = obj[key];
    if(key === '$ref' && typeof item === 'string') {
      output[item] = null;
    }
    else if(_.isObject(item)) {
      var o = this.getRefs(item);
      for(var k in o) {
        output[k] = null;
      }
    }
  }
  return output;
};

Resolver.prototype.retainRoot = function(obj, root) {
  // walk object and look for relative $refs
  for(var key in obj) {
    var item = obj[key];
    if(key === '$ref' && typeof item === 'string') {
      // stop and inspect
      if(item.indexOf('http://') !== 0 && item.indexOf('https://') !== 0) {
        if(item.indexOf('#') !== 0) {
          item = '#' + item;
        }
        item = (root || '') + item;
        obj[key] = item;
      }
    }
    else if(_.isObject(item)) {
      this.retainRoot(item, root);
    }
  }
  return obj;
};

/**
 * immediately in-lines local refs, queues remote refs
 * for inline resolution
 */
Resolver.prototype.resolveInline = function (root, spec, property, resolutionTable, unresolvedRefs, location) {
  var key = property.$ref, ref = property.$ref, i, p, p2, rs;
  var rootTrimmed = false;
  if (ref) {
    if(ref.indexOf('../') === 0) {
      // reset root
      p = ref.split('../');
      p2 = root.split('/');
      ref = '';
      for(i = 0; i < p.length; i++) {
        if(p[i] === '') {
          p2 = p2.slice(0, p2.length-1);
        }
        else {
          ref += p[i];
        }
      }
      root = '';
      for(i = 0; i < p2.length - 1; i++) {
        if(i > 0) { root += '/'; }
        root += p2[i];
      }
      rootTrimmed = true;
    }
    if(ref.indexOf('#') >= 0) {
      if(ref.indexOf('/') === 0) {
        rs = ref.split('#');
        p  = root.split('//');
        p2 = p[1].split('/');
        root = p[0] + '//' + p2[0] + rs[0];
        location = rs[1];
      }
      else {
        rs = ref.split('#');
        if(rs[0] !== '') {
          p2 = root.split('/');
          p2 = p2.slice(0, p2.length - 1);
          if(!rootTrimmed) {
            root = '';
            for (var k = 0; k < p2.length; k++) {
              if(k > 0) { root += '/'; }
              root += p2[k];
            }
          }
          root += '/' + ref.split('#')[0];
        }
        location = rs[1];
      }
    }
    if (ref.indexOf('http') === 0) {
      if(ref.indexOf('#') >= 0) {
        root = ref.split('#')[0];
        location = ref.split('#')[1];
      }
      else {
        root = ref;
        location = '';
      }
      resolutionTable.push({obj: property, resolveAs: 'inline', root: root, key: key, location: location});
    } else if (ref.indexOf('#') === 0) {
      location = ref.split('#')[1];
      resolutionTable.push({obj: property, resolveAs: 'inline', root: root, key: key, location: location});
    }
    else {
      resolutionTable.push({obj: property, resolveAs: 'inline', root: root, key: key, location: location});
    }
  }
  else if (property.type === 'array') {
    this.resolveTo(root, property.items, resolutionTable, location);
  }
};

Resolver.prototype.resolveTo = function (root, property, resolutionTable, location) {
  var sp, i;
  var ref = property.$ref;
  var lroot = root;
  if (typeof ref !== 'undefined') {
    if(ref.indexOf('#') >= 0) {
      var parts = ref.split('#');

      // #/definitions/foo
      // foo.json#/bar
      if(parts[0] && ref.indexOf('/') === 0) {

      }
      else if(parts[0] && parts[0].indexOf('http') === 0) {
        lroot = parts[0];
        ref = parts[1];
      }
      else if(parts[0] && parts[0].length > 0) {
        // relative file
        sp = root.split('/');
        lroot = '';
        for(i = 0; i < sp.length - 1; i++) {
          lroot += sp[i] + '/';
        }
        lroot += parts[0];
      }
      else {

      }

      location = parts[1];
    }
    else if (ref.indexOf('http://') === 0 || ref.indexOf('https://') === 0) {
      lroot = ref;
      location = '';
    }
    else {
      // relative file
      sp = root.split('/');
      lroot = '';
      for(i = 0; i < sp.length - 1; i++) {
        lroot += sp[i] + '/';
      }
      lroot += ref;
      location = '';
    }
    resolutionTable.push({
      obj: property, resolveAs: 'ref', root: lroot, key: ref, location: location
    });
  } else if (property.type === 'array') {
    var items = property.items;
    this.resolveTo(root, items, resolutionTable, location);
  } else {
    if(property && property.properties) {
      var name = this.uniqueName("inline_model");
      this.spec.definitions[name] = _.cloneDeep(property);
      property['$ref'] = '#/definitions/' + name;
      delete property.type;
      delete property.properties;
    }
  }
};

Resolver.prototype.uniqueName = function(base) {
  var name = base;
  var count = 0;
  while(true) {
    if(!_.isObject(this.spec.definitions[name])) {
      return name;
    }
    name = base + '_' + count;
    count++;
  }
}

Resolver.prototype.resolveAllOf = function(spec, obj, depth) {
  depth = depth || 0;
  obj = obj || spec;
  var name;
  for(var key in obj) {
    if (!obj.hasOwnProperty(key)) {
      continue;
    }
    var item = obj[key];
    if(item === null) {
      throw new TypeError('Swagger 2.0 does not support null types (' + obj + ').  See https://github.com/swagger-api/swagger-spec/issues/229.');
    }
    if(typeof item === 'object') {
      this.resolveAllOf(spec, item, depth + 1);
    }
    if(item && typeof item.allOf !== 'undefined') {
      var allOf = item.allOf;
      if(_.isArray(allOf)) {
        var output = _.cloneDeep(item);
        delete output['allOf'];

        output['x-composed'] = true;
        if (typeof item['x-resolved-from'] !== 'undefined') {
          output['x-resolved-from'] = item['x-resolved-from'];
        }

        for(var i = 0; i < allOf.length; i++) {
          var component = allOf[i];
          var source = 'self';
          if(typeof component['x-resolved-from'] !== 'undefined') {
            source = component['x-resolved-from'][0];
          }

          for(var part in component) {
            if(!output.hasOwnProperty(part)) {
              output[part] = _.cloneDeep(component[part]);
              if(part === 'properties') {
                for(name in output[part]) {
                  output[part][name]['x-resolved-from'] = source;
                }
              }
            }
            else {
              if(part === 'properties') {
                var properties = component[part];
                for(name in properties) {
                  output.properties[name] = _.cloneDeep(properties[name]);
                  var resolvedFrom = properties[name]['x-resolved-from'];
                  if (typeof resolvedFrom === 'undefined' || resolvedFrom === 'self') {
                    resolvedFrom = source;
                  }
                  output.properties[name]['x-resolved-from'] = resolvedFrom;
                }
              }
              else if(part === 'required') {
                // merge & dedup the required array
                var a = output.required.concat(component[part]);
                for(var k = 0; k < a.length; ++k) {
                  for(var j = k + 1; j < a.length; ++j) {
                    if(a[k] === a[j]) { a.splice(j--, 1); }
                  }
                }
                output.required = a;
              }
              else if(part === 'x-resolved-from') {
                output['x-resolved-from'].push(source);
              }
              else {
                // TODO: need to merge this property
                // console.log('what to do with ' + part)
              }
            }
          }
        }
        obj[key] = output;
      }
    }
    if(_.isObject(item)) {
      this.resolveAllOf(spec, item, depth + 1);
    }
  }
};<|MERGE_RESOLUTION|>--- conflicted
+++ resolved
@@ -3,13 +3,8 @@
 var SwaggerHttp = require('./http');
 var _ = {
   isObject: require('lodash-compat/lang/isObject'),
-<<<<<<< HEAD
   cloneDeep: require('lodash-compat/lang/cloneDeep'),
   isArray: require('lodash-compat/lang/isArray')
-=======
-  isArray: require('lodash-compat/lang/isArray'),
-  cloneDeep: require('lodash-compat/lang/cloneDeep')
->>>>>>> f4622dd8
 };
 
 
